{
    "$schema": "http://json-schema.org/draft-04/schema#",
    "description": "Consolidated schema for all types of MPDS JSON data (S=crystal structures, P=physical properties, and C=phase diagrams)",
    "version": "0.0.6",
    "definitions": {
        "crystal_structure": {
            "type": "object",
            "description": "Crystal structures data type",
            "properties": {
                "phase_id": {
                    "description": "Unique material phase identifier (according to LPF distinct phases concept), can be none",
                    "type": ["number", "null"]
                },
                "chemical_formula": {
                    "description": "Standard chemical formula",
                    "type": "string"
                },
                "prototype": {
                    "description": "Prototype system: chemical formula, Pearson symbol, and space group number",
                    "type": "string"
                },
                "sg_n": {
                    "description": "Space group number",
                    "type": "number",
                    "minimum": 1,
                    "maximum": 230
                },
                "sg_hm": {
                    "description": "International or Hermann-Mauguin notation of the space group",
                    "type": "string"
                },
                "cell_abc": {
                    "description": "Crystalline cell as _a_, _b_, _c_, _alpha_, _beta_, _gamma_, in angstroms and degrees",
                    "type": "array",
                    "minItems": 6,
                    "maxItems": 6,
                    "items": {
                        "type": "number",
                        "minimum": 0.5,
                        "maximum": 636.7
                    }
                },
                "basis_noneq": {
                    "description": "Non-equivalent fractional atomic coordinates",
                    "type": "array",
                    "minItems": 0,
                    "items": {
                        "type": "array",
                        "minItems": 3,
                        "maxItems": 3
                    }
                },
                "symops": {
                    "description": "Symmetry operations for CIF, according to [IUCR](http://www.iucr.org/__data/iucr/cifdic_html/1/cif_core.dic/Ispace_group_symop_operation_xyz.html)",
                    "type": "array",
                    "minItems": 1,
                    "items": {
                        "type": "string"
                    }
                },
                "setting": {
                    "description": "Crystalline cell setting, in the most cases the standard setting is adopted, so this is omitted",
                    "type": "string",
                    "enum": ["2", "hex"]
                },
                "els_noneq": {
                    "description": "Valid chemical elements",
                    "type": "array",
                    "minItems": 0,
                    "items": {
                        "type": "string",
                        "enum": ["H", "He", "Li", "Be", "B", "C", "N", "O", "F", "Ne", "Na", "Mg", "Al", "Si", "P", "S", "Cl", "Ar", "K", "Ca", "Sc", "Ti", "V", "Cr", "Mn", "Fe", "Co", "Ni", "Cu", "Zn", "Ga", "Ge", "As", "Se", "Br", "Kr", "Rb", "Sr", "Y", "Zr", "Nb", "Mo", "Tc", "Ru", "Rh", "Pd", "Ag", "Cd", "In", "Sn", "Sb", "Te", "I", "Xe", "Cs", "Ba", "La", "Ce", "Pr", "Nd", "Pm", "Sm", "Eu", "Gd", "Tb", "Dy", "Ho", "Er", "Tm", "Yb", "Lu", "Hf", "Ta", "W", "Re", "Os", "Ir", "Pt", "Au", "Hg", "Tl", "Pb", "Bi", "Po", "At", "Rn", "Fr", "Ra", "Ac", "Th", "Pa", "U", "Np", "Pu", "Am", "Cm", "Bk", "Cf", "Es", "Fm", "Md", "No", "Lr", "Rf", "Db", "Sg", "Bh", "Hs", "Mt", "Ds", "Rg", "Cn", "Nh", "Fl", "Mc", "Lv", "Ts", "Og"]
                    }
                },
                "labels_noneq": {
                    "description": "Non-equivalent atomic labels, may contain important information, such as hydroxyl label",
                    "type": "array",
                    "minItems": 0,
                    "items": {
                        "type": "string"
                    },
                    "uniqueItems": true
                },
                "occs_noneq": {
                    "description": "Non-equivalent atomic site occupancies, according to [IUCR](http://www.iucr.org/__data/iucr/cifdic_html/1/cif_core.dic/Iatom_site_occupancy.html)",
                    "type": "array",
                    "minItems": 0,
                    "items": {
                        "type": "number",
                        "minimum": 0.0002,
                        "maximum": 1.0
                    }
                },
                "mendeleev_nums_noneq": {
                    "description": "Mendeleev numbers for chemical elements in the crystalline structure",
                    "type": "array",
                    "minItems": 0,
                    "items": {
                        "type": "number",
                        "minimum": 1,
                        "maximum": 236
                    }
                },
                "linus_pauling_nums_noneq": {
                    "description": "Legacy information",
                    "type": "array",
                    "minItems": 0
                },
                "entry": {
                    "description": "Internal LPF and MPDS identifier",
                    "type": "string"
                },
                "version": {
                    "description": "MPDS API version",
                    "type": "string",
                    "enum": ["0.0.6"]
                },
                "object_repr": {
                    "description": "Legacy information",
                    "type": "string"
                },
                "object_type": {
                    "description": "MPDS data type",
                    "type": "string",
                    "enum": ["S"]
                },
                "reference": {
                    "description": "Persistent URL of data",
                    "type": "string"
                }
            },
            "required": ["phase_id", "chemical_formula", "prototype", "sg_n", "sg_hm", "cell_abc", "basis_noneq", "symops", "els_noneq", "labels_noneq", "occs_noneq", "mendeleev_nums_noneq", "linus_pauling_nums_noneq", "entry", "version", "object_type", "reference"]
        },
        "physical_property": {
            "type": "object",
            "description": "Physical properties data type",
            "properties": {
                "sample": {
                    "description": "Citrine's MIF root container, according to https://github.com/CitrineInformatics/mif-documentation",
                    "type": "object",
                    "properties": {
                        "material": {
                            "description": "MIF's material container",
                            "type": "object",
                            "properties": {
                                "chemical_formula": {
                                    "description": "Standard chemical formula (denoted as chemicalFormula in MIF)",
                                    "type": "string"
                                },
                                "chemical_elements": {
                                    "description": "Valid chemical elements",
                                    "type": "array",
                                    "minItems": 1,
                                    "items": {
                                        "type": "string",
                                        "enum": ["H", "He", "Li", "Be", "B", "C", "N", "O", "F", "Ne", "Na", "Mg", "Al", "Si", "P", "S", "Cl", "Ar", "K", "Ca", "Sc", "Ti", "V", "Cr", "Mn", "Fe", "Co", "Ni", "Cu", "Zn", "Ga", "Ge", "As", "Se", "Br", "Kr", "Rb", "Sr", "Y", "Zr", "Nb", "Mo", "Tc", "Ru", "Rh", "Pd", "Ag", "Cd", "In", "Sn", "Sb", "Te", "I", "Xe", "Cs", "Ba", "La", "Ce", "Pr", "Nd", "Pm", "Sm", "Eu", "Gd", "Tb", "Dy", "Ho", "Er", "Tm", "Yb", "Lu", "Hf", "Ta", "W", "Re", "Os", "Ir", "Pt", "Au", "Hg", "Tl", "Pb", "Bi", "Po", "At", "Rn", "Fr", "Ra", "Ac", "Th", "Pa", "U", "Np", "Pu", "Am", "Cm", "Bk", "Cf", "Es", "Fm", "Md", "No", "Lr", "Rf", "Db", "Sg", "Bh", "Hs", "Mt", "Ds", "Rg", "Cn", "Nh", "Fl", "Mc", "Lv", "Ts", "Og"]
                                    }
                                },
                                "condition": {
                                    "description": "MIF's information about the conditions of the system as a whole (currently contains only a space group number)",
                                    "type": "array",
                                    "minItems": 1,
                                    "items": {
                                        "type": "object",
                                        "properties": {
                                            "scalar": {
                                                "type": "array",
                                                "minItems": 1,
                                                "items": {
                                                    "type": "object",
                                                    "properties": {"value": {"type": "number"}},
                                                    "required": ["value"]
                                                }
                                            },
                                            "name": {"type": "string"}
                                        },
                                        "required": ["name", "scalar"]
                                    }
                                },
                                "phase_id": {
                                    "description": "Unique material phase identifier (according to LPF distinct phases concept), can be none",
                                    "type": ["number", "null"]
                                },
                                "entry": {
                                    "description": "Internal LPF and MPDS identifier",
                                    "type": "string"
                                },
                                "object_repr": {
                                    "description": "Legacy information",
                                    "type": "string"
                                }
                            },
                            "required": ["chemical_formula", "condition", "phase_id", "entry"]
                        },
                        "measurement": {
                            "description": "MIF's measurement container",
                            "type": "array",
                            "minItems": 1,
                            "items": {
                                "type": "object",
                                "properties": {
                                    "property": {
                                        "description": "MIF's name, value, and units of the measured property, augmented with the LPF domain-category hierarchy",
                                        "type": "object",
                                        "properties": {
                                            "units": {"type": "string"},
                                            "textual": {},
                                            "scalar": {
                                                "description": "Note that the value is represented by string if out of 2^32 bound",
                                                "type": ["string", "number"]
                                            },
                                            "vector": {},
                                            "matrix": {},
                                            "name": {"type": "string"},
                                            "category": {"type": "string"},
                                            "domain": {"type": "string"}
                                        },
                                        "required": ["units", "name", "category", "domain"]
                                    },
                                    "condition": {
                                        "description": "MIF's details of the external conditions (if available) applied during a measurement",
                                        "type": "array",
                                        "minItems": 1,
                                        "items": {
                                            "type": "object",
                                            "properties": {
                                                "units": {"type": "string"},
                                                "scalar": {},
                                                "range": {},
                                                "name": {"type": "string"}
                                            },
                                            "required": ["units", "name"]
                                        }
                                    }
                                },
                                "required": ["property"]
                            }
                        },
                        "reference": {
                            "description": "Persistent URL of data",
                            "type": "string"
                        }
                    },
                    "required": ["material", "measurement", "reference"]
                },
                "version": {
                    "description": "MPDS API version",
                    "type": "string",
                    "enum": ["0.0.6"]
                },
                "object_type": {
                    "description": "MPDS data type",
                    "type": "string",
                    "enum": ["P"]
                }
            },
            "required": ["sample", "version", "object_type"]
        },
        "phase_diagram": {
            "type": "object",
            "description": "Phase diagrams data type",
            "properties": {
                "title": {
                    "description": "Phase diagram title",
                    "type": "string"
                },
                "naxes": {
                    "description": "Number of axes",
                    "type": "number",
                    "minimum": 2,
                    "maximum": 3
                },
                "arity": {
                    "description": "Elements count",
                    "type": "number",
                    "minimum": 2,
                    "maximum": 3
                },
                "xtitle": {
                    "description": "Title of X axis",
                    "type": "string"
                },
                "ytitle": {
                    "description": "Title of Y axis",
                    "type": "string"
                },
                "ztitle": {
                    "description": "Title of Z axis",
                    "type": ["string", "null"]
                },
                "xrange": {
                    "description": "Range of X axis",
                    "type": "array",
                    "minItems": 2,
                    "maxItems": 2
                },
                "yrange": {
                    "description": "Range of Y axis",
                    "type": "array",
                    "minItems": 2,
                    "maxItems": 2
                },
                "zrange": {
                    "description": "Range of Z axis",
                    "type": ["array", "null"],
                    "minItems": 2,
                    "maxItems": 2
                },
                "labels": {
                    "description": "Labels for phases, as extracted from the vector image",
                    "type": "array"
                },
                "shapes": {
                    "description": "Plot bounds and SVG paths, as extracted from the vector image; can be of 3 self-explanatory types: *vertex*, *phase*, and *linecompound*",
                    "type": "array"
                },
                "entry": {
                    "description": "Internal LPF and MPDS identifier",
                    "type": "string"
                },
                "version": {
                    "description": "MPDS API version",
                    "type": "string",
                    "enum": ["0.0.6"]
                },
                "object_repr": {
                    "description": "Legacy information",
                    "type": "string"
                },
                "object_type": {
                    "description": "MPDS data type",
                    "type": "string",
                    "enum": ["C"]
                },
                "reference": {
                    "description": "Persistent URL of data",
                    "type": "string"
                }
            },
            "required": ["title", "naxes", "arity", "xtitle", "ytitle", "xrange", "yrange", "labels", "shapes", "entry", "version", "object_type", "reference"]
        }
    },
<<<<<<< HEAD
    "required": ["sample", "version", "object_type"]
    },
    {
    "type": "object",
    "description": "Phase diagrams data type",
    "properties": {
        "title": {
            "description": "Phase diagram title",
            "type": "string"
        },
        "naxes": {
            "description": "Number of axes",
            "type": "number",
            "minimum": 2,
            "maximum": 3
        },
        "arity": {
            "description": "Elements count",
            "type": "number",
            "minimum": 2,
            "maximum": 3
        },
        "xtitle": {
            "description": "Title of X axis",
            "type": "string"
        },
        "ytitle": {
            "description": "Title of Y axis",
            "type": "string"
        },
        "ztitle": {
            "description": "Title of Z axis",
            "type": ["string", "null"]
        },
        "xrange": {
            "description": "Range of X axis",
            "type": "array",
            "minItems": 2,
            "maxItems": 2
        },
        "yrange": {
            "description": "Range of Y axis",
            "type": "array",
            "minItems": 2,
            "maxItems": 2
        },
        "zrange": {
            "description": "Range of Z axis",
            "type": ["array", "null"],
            "minItems": 2,
            "maxItems": 2
        },
        "labels": {
            "description": "Labels for phases, as extracted from the vector image",
            "type": "array"
        },
        "shapes": {
            "description": "Plot bounds and SVG paths, as extracted from the vector image; can be of 3 self-explanatory types: *vertex*, *phase*, and *linecompound*",
            "type": "array"
        },
        "entry": {
            "description": "Internal LPF and MPDS identifier",
            "type": "string"
        },
        "version": {
            "description": "MPDS API version",
            "type": "string",
            "enum": ["0.0.6"]
        },
        "object_repr": {
            "description": "Legacy information",
            "type": "string"
        },
        "object_type": {
            "description": "MPDS data type",
            "type": "string",
            "enum": ["C"]
        },
        "reference": {
            "description": "Persistent URL of data",
            "type": "string"
        }
    },
    "required": ["title", "naxes", "arity", "xtitle", "ytitle", "xrange", "yrange", "labels", "shapes", "entry", "version", "object_type", "reference"]
    }
    ]
=======
    "type": "array",
    "items": {
        "oneOf": [
            {"$ref": "#/definitions/crystal_structure"},
            {"$ref": "#/definitions/physical_property"},
            {"$ref": "#/definitions/phase_diagram"}
        ]
>>>>>>> 723fb90a
    }
}<|MERGE_RESOLUTION|>--- conflicted
+++ resolved
@@ -340,94 +340,6 @@
             "required": ["title", "naxes", "arity", "xtitle", "ytitle", "xrange", "yrange", "labels", "shapes", "entry", "version", "object_type", "reference"]
         }
     },
-<<<<<<< HEAD
-    "required": ["sample", "version", "object_type"]
-    },
-    {
-    "type": "object",
-    "description": "Phase diagrams data type",
-    "properties": {
-        "title": {
-            "description": "Phase diagram title",
-            "type": "string"
-        },
-        "naxes": {
-            "description": "Number of axes",
-            "type": "number",
-            "minimum": 2,
-            "maximum": 3
-        },
-        "arity": {
-            "description": "Elements count",
-            "type": "number",
-            "minimum": 2,
-            "maximum": 3
-        },
-        "xtitle": {
-            "description": "Title of X axis",
-            "type": "string"
-        },
-        "ytitle": {
-            "description": "Title of Y axis",
-            "type": "string"
-        },
-        "ztitle": {
-            "description": "Title of Z axis",
-            "type": ["string", "null"]
-        },
-        "xrange": {
-            "description": "Range of X axis",
-            "type": "array",
-            "minItems": 2,
-            "maxItems": 2
-        },
-        "yrange": {
-            "description": "Range of Y axis",
-            "type": "array",
-            "minItems": 2,
-            "maxItems": 2
-        },
-        "zrange": {
-            "description": "Range of Z axis",
-            "type": ["array", "null"],
-            "minItems": 2,
-            "maxItems": 2
-        },
-        "labels": {
-            "description": "Labels for phases, as extracted from the vector image",
-            "type": "array"
-        },
-        "shapes": {
-            "description": "Plot bounds and SVG paths, as extracted from the vector image; can be of 3 self-explanatory types: *vertex*, *phase*, and *linecompound*",
-            "type": "array"
-        },
-        "entry": {
-            "description": "Internal LPF and MPDS identifier",
-            "type": "string"
-        },
-        "version": {
-            "description": "MPDS API version",
-            "type": "string",
-            "enum": ["0.0.6"]
-        },
-        "object_repr": {
-            "description": "Legacy information",
-            "type": "string"
-        },
-        "object_type": {
-            "description": "MPDS data type",
-            "type": "string",
-            "enum": ["C"]
-        },
-        "reference": {
-            "description": "Persistent URL of data",
-            "type": "string"
-        }
-    },
-    "required": ["title", "naxes", "arity", "xtitle", "ytitle", "xrange", "yrange", "labels", "shapes", "entry", "version", "object_type", "reference"]
-    }
-    ]
-=======
     "type": "array",
     "items": {
         "oneOf": [
@@ -435,6 +347,5 @@
             {"$ref": "#/definitions/physical_property"},
             {"$ref": "#/definitions/phase_diagram"}
         ]
->>>>>>> 723fb90a
     }
 }